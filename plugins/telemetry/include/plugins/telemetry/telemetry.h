#pragma once

#include <functional>
#include <memory>
#include <string>

#include <dronecode_sdk/plugin_base.h>

namespace dronecode_sdk {

class TelemetryImpl;
class System;

/**
 * @brief This class allows users to get vehicle telemetry and state information
 * (e.g. battery, GPS, RC connection, flight mode etc.) and set telemetry update rates.
 */
class Telemetry : public PluginBase {
public:
    /**
     * @brief Constructor. Creates the plugin for a specific System.
     *
     * The plugin is typically created as shown below:
     *
     *     ```cpp
     *     auto telemetry = std::make_shared<Telemetry>(system);
     *     ```
     *
     * @param system The specific system associated with this plugin.
     */
    explicit Telemetry(System &system);

    /**
     * @brief Destructor (internal use only).
     */
    ~Telemetry();

    /**
     * @brief Position type in global coordinates.
     */
    struct Position {
        double latitude_deg; /**< @brief Latitude in degrees (range: -90 to +90) */
        double longitude_deg; /**< @brief Longitude in degrees (range: -180 to 180) */
        float absolute_altitude_m; /**< @brief Altitude AMSL (above mean sea level) in metres */
        float relative_altitude_m; /**< @brief Altitude relative to takeoff altitude in metres */
    };

    /**
     * @brief Position type in local coordinates.
     *
     * Position is represented in the NED (North East Down) frame in local coordinate system.
     */
    struct PositionNED {
        float north_m; /**< @brief Position along north-direction in meters. */
        float east_m; /**< @brief Position along east-direction  in meters. */
        float down_m; /**< @brief Position along down-direction  in meters. */
    };

    /**
     * @brief Velocity type in local coordinates.
     *
     * Velocity is represented in NED (North East Down) frame in local coordinate system.
     */
    struct VelocityNED {
        float north_m_s; /**< @brief Velocity along north-direction in meters per seconds. */
        float east_m_s; /**< @brief Velocity along east-direction in meters per seconds. */
        float down_m_s; /**< @brief Velocity along down-direction in meters per seconds. */
    };

    /**
     * @brief Kinematic type in local coordinates.
     *
     * Position and Velocity are represented in NED (North East Down) frame in local coordinate
     * system.
     */
    struct PositionVelocityNED {
        PositionNED position; /**< @see PositionNED */
        VelocityNED velocity; /**< @see VelocityNED */
    };

    /**
     * @brief Quaternion type.
     *
     * All rotations and axis systems follow the right-hand rule.
     * The Hamilton quaternion product definition is used.
     * A zero-rotation quaternion is represented by (1,0,0,0).
     * The quaternion could also be written as w + xi + yj + zk.
     *
     * For more info see: https://en.wikipedia.org/wiki/Quaternion
     */
    struct Quaternion {
        float w; /**< @brief Quaternion entry 0 also denoted as a. */
        float x; /**< @brief Quaternion entry 1 also denoted as b. */
        float y; /**< @brief Quaternion entry 2 also denoted as c. */
        float z; /**< @brief Quaternion entry 3 also denoted as d. */
    };

    /**
     * @brief Euler angle type.
     *
     * All rotations and axis systems follow the right-hand rule.
     * The Euler angles follow the convention of a 3-2-1 intrinsic Tait-Bryan rotation sequence.
     *
     * For more info see https://en.wikipedia.org/wiki/Euler_angles
     */
    struct EulerAngle {
        float roll_deg; /**< @brief Roll angle in degrees, positive is banking to the right. */
        float pitch_deg; /**< @brief Pitch angle in degrees, positive is pitching nose up. */
        float yaw_deg; /**< @brief Yaw angle in degrees, positive is clock-wise seen from above. */
    };

    /**
     * @brief Ground speed type.
     *
     * The ground speed is represented in the NED (North East Down) frame and in metres/second.
     */
    struct GroundSpeedNED {
        float velocity_north_m_s; /**< @brief Velocity in North direction in metres/second. */
        float velocity_east_m_s; /**< @brief Velocity in East direction in metres/second. */
        float velocity_down_m_s; /**< @brief Velocity in Down direction in metres/second. */
    };

    /**
     * @brief GPS information type.
     */
    struct GPSInfo {
        int num_satellites; /**< @brief Number of visible satellites used for solution. */
        int fix_type; /**< @brief Fix type (0: no GPS, 1: no fix, 2: 2D fix, 3: 3D fix, 4: DGPS fix,
                                     5: RTK float, 6: RTK fixed). */
    };

    /**
     * @brief Status Text information type.
<<<<<<< HEAD
     */
=======
    */
>>>>>>> f8d20ca2
    struct StatusText {
        /**
         * @brief Status Types.
         *
         * @note PX4 only supports these 3 status types.
         * If other status types are returned for some reason,
         * they will be marked as INFO type and logged as a warning.
         */
        enum class StatusType {
            INFO, /**< @brief Message type is an information or other. */
            WARNING, /**< @brief Message type is a warning. */
            CRITICAL /**< @brief Message type is critical. */
<<<<<<< HEAD
        } type;  /**< @brief Status Text type. */
=======
        } type; /**< @brief Message type. */
>>>>>>> f8d20ca2
        std::string text; /**< @brief Mavlink status message. */
    };

    /**
     * @brief Battery type.
     */
    struct Battery {
        float voltage_v; /**< @brief Voltage in volts. */
        float remaining_percent; /**< @brief Estimated battery percentage remaining (range: 0.0
                                    to 1.0). */
    };

    /**
     * @brief Flight modes.
     *
     * For more information about flight modes, check out
     * https://docs.px4.io/en/config/flight_mode.html.
     */
    enum class FlightMode {
        READY, /**< @brief Armed and ready to take off. */
        TAKEOFF, /**< @brief Taking off. */
        HOLD, /**< @brief Hold mode (hovering in place (or circling for fixed-wing vehicles). */
        MISSION, /**< @brief Mission mode. */
        RETURN_TO_LAUNCH, /**< @brief Returning to launch position (then landing). */
        LAND, /**< @brief Landing. */
        OFFBOARD, /**< @brief Offboard mode. */
        FOLLOW_ME, /**< @brief FollowMe mode. */
        UNKNOWN /**< @brief Mode not known. */
    };

    /**
     * @brief Get a human readable English string for a flight mode.
     */
    static std::string flight_mode_str(FlightMode flight_mode);

    /**
     * @brief Various health flags.
     */
    struct Health {
        bool gyrometer_calibration_ok; /**< @brief true if the gyrometer is calibrated. */
        bool accelerometer_calibration_ok; /**< @brief true if the accelerometer is calibrated. */
        bool magnetometer_calibration_ok; /**< @brief true if the magnetometer is calibrated. */
        bool level_calibration_ok; /**< @brief true if the vehicle has a valid level calibration. */
        bool local_position_ok; /**< @brief true if the local position estimate is good enough to
                                   fly in a position control mode. */
        bool global_position_ok; /**< @brief true if the global position estimate is good enough to
                                    fly in a position controlled mode. */
        bool home_position_ok; /**< @brief true if the home position has been initialized properly.
                                */
    };

    /**
     * @brief Remote control status type.
     */
    struct RCStatus {
        bool available_once; /**< @brief true if an RC signal has been available once. */
        bool available; /**< @brief true if the RC signal is available now. */
        float signal_strength_percent; /**< @brief Signal strength as a percentage (range: 0 to
                                          100). */
    };

    /**
     * @brief Results enum for telemetry requests.
     */
    enum class Result {
        SUCCESS = 0, /**< @brief %Request succeeded. */
        NO_SYSTEM, /**< @brief No system connected. */
        CONNECTION_ERROR, /**< @brief %Connection error. */
        BUSY, /**< @brief System busy. */
        COMMAND_DENIED, /**< @brief Command denied. */
        TIMEOUT, /**< @brief %Request timeout. */
        UNKNOWN /**< @brief Unknown error. */
    };

    /**
     * @brief Get human-readable English string for Telemetry::Result.
     *
     * @param result The enum value for which string is needed.
     * @return Human readable string for the Telemetry::Result.
     */
    static const char *result_str(Result result);

    /**
     * @brief Callback type for telemetry requests.
     */
    typedef std::function<void(Result)> result_callback_t;

    /**
     * @brief Set rate of kinematic (position and velocity) updates (synchronous).
     *
     * @see PositionVelocityNED
     * @param rate_hz Rate in Hz.
     * @return Result of request.
     */
    Result set_rate_position_velocity_ned(double rate_hz);

    /**
     * @brief Set rate of position updates (synchronous).
     *
     * @param rate_hz Rate in Hz.
     * @return Result of request.
     */
    Result set_rate_position(double rate_hz);

    /**
     * @brief Set rate of home position updates (synchronous).
     *
     * @param rate_hz Rate in Hz.
     * @return Result of request.
     */
    Result set_rate_home_position(double rate_hz);

    /**
     * @brief Set rate of in-air status updates (synchronous).
     *
     * @param rate_hz Rate in Hz.
     * @return Result of request.
     */
    Result set_rate_in_air(double rate_hz);

    /**
     * @brief Set rate of attitude updates (synchronous).
     *
     * @param rate_hz Rate in Hz.
     * @return Result of request.
     */
    Result set_rate_attitude(double rate_hz);

    /**
     * @brief Set rate of camera attitude updates (synchronous).
     *
     * @param rate_hz Rate in Hz.
     * @return Result of request.
     */
    Result set_rate_camera_attitude(double rate_hz);

    /**
     * @brief Set rate of ground speed (NED) updates (synchronous).
     *
     * @param rate_hz Rate in Hz.
     * @return Result of request.
     */
    Result set_rate_ground_speed_ned(double rate_hz);

    /**
     * @brief Set rate of GPS information updates (synchronous).
     *
     * @param rate_hz Rate in Hz.
     * @return Result of request.
     */
    Result set_rate_gps_info(double rate_hz);

    /**
     * @brief Set rate of battery status updates (synchronous).
     *
     * @param rate_hz Rate in Hz.
     * @return Result of request.
     */
    Result set_rate_battery(double rate_hz);

    /**
     * @brief Set rate of RC status updates (synchronous).
     *
     * @param rate_hz Rate in Hz.
     * @return Result of request.
     */
    Result set_rate_rc_status(double rate_hz);

    /**
     * @brief Set rate of kinematic (position and velocity) updates (asynchronous).
     *
     * @see PositionVelocityNED
     * @param rate_hz Rate in Hz.
     * @param callback Callback to receive request result.
     */
    void set_rate_position_velocity_ned_async(double rate_hz, result_callback_t callback);

    /**
     * @brief Set rate of position updates (asynchronous).
     *
     * @param rate_hz Rate in Hz.
     * @param callback Callback to receive request result.
     */
    void set_rate_position_async(double rate_hz, result_callback_t callback);

    /**
     * @brief Set rate of home position updates (asynchronous).
     *
     * @param rate_hz Rate in Hz.
     * @param callback Callback to receive request result.
     */
    void set_rate_home_position_async(double rate_hz, result_callback_t callback);

    /**
     * @brief Set rate of in-air status updates (asynchronous).
     *
     * @param rate_hz Rate in Hz.
     * @param callback Callback to receive request result.
     */
    void set_rate_in_air_async(double rate_hz, result_callback_t callback);

    /**
     * @brief Set rate of attitude updates (asynchronous).
     *
     * @param rate_hz Rate in Hz.
     * @param callback Callback to receive request result.
     */
    void set_rate_attitude_async(double rate_hz, result_callback_t callback);

    /**
     * @brief Set rate of camera attitude updates (asynchronous).
     *
     * @param rate_hz Rate in Hz.
     * @param callback Callback to receive request result.
     */
    void set_rate_camera_attitude_async(double rate_hz, result_callback_t callback);

    /**
     * @brief Set rate of ground speed (NED) updates (asynchronous).
     *
     * @param rate_hz Rate in Hz.
     * @param callback Callback to receive request result.
     */
    void set_rate_ground_speed_ned_async(double rate_hz, result_callback_t callback);

    /**
     * @brief Set rate of GPS information updates (asynchronous).
     *
     * @param rate_hz Rate in Hz.
     * @param callback Callback to receive request result.
     */
    void set_rate_gps_info_async(double rate_hz, result_callback_t callback);

    /**
     * @brief Set rate of battery status updates (asynchronous).
     *
     * @param rate_hz Rate in Hz.
     * @param callback Callback to receive request result.
     */
    void set_rate_battery_async(double rate_hz, result_callback_t callback);

    /**
     * @brief Set rate of RC status updates (asynchronous).
     *
     * @param rate_hz Rate in Hz.
     * @param callback Callback to receive request result.
     */
    void set_rate_rc_status_async(double rate_hz, result_callback_t callback);

    /**
     * @brief Get the current kinematic (position and velocity) in NED frame (synchronous).
     *
     * @return PositionVelocityNED.
     */
    PositionVelocityNED position_velocity_ned() const;

    /**
     * @brief Get the current position (synchronous).
     *
     * @return Position.
     */
    Position position() const;

    /**
     * @brief Get the home position (synchronous).
     *
     * @return Home position.
     */
    Position home_position() const;

    /**
     * @brief Get status text (synchronous).
     *
     * @return Status text.
     */
    StatusText status_text() const;

    /**
     * @brief Get the in-air status (synchronous).
     *
     * @return true if in-air (flying) and not on-ground (landed).
     */
    bool in_air() const;

    /**
     * @brief Get the arming status (synchronous).
     *
     * @return true if armed (propellers spinning).
     */
    bool armed() const;

    /**
     * @brief Get the current attitude in quaternions (synchronous).
     *
     * @return Attitude as quaternion.
     */
    Quaternion attitude_quaternion() const;

    /**
     * @brief Get the current attitude in Euler angles (synchronous).
     *
     * @return Attitude as Euler angle.
     */
    EulerAngle attitude_euler_angle() const;

    /**
     * @brief Get the camera's attitude in quaternions (synchronous).
     *
     * Note that the yaw component of attitude is relative to North (absolute frame).
     *
     * @return Camera's attitude as quaternion.
     */
    Quaternion camera_attitude_quaternion() const;

    /**
     * @brief Get the camera's attitude in Euler angles (synchronous).
     *
     * Note that the yaw component of attitude is relative to North (absolute frame).
     *
     * @return Camera's attitude as Euler angle.
     */
    EulerAngle camera_attitude_euler_angle() const;

    /**
     * @brief Get the current ground speed (NED) (synchronous).
     *
     * @return Ground speed in NED.
     */
    GroundSpeedNED ground_speed_ned() const;

    /**
     * @brief Get the current GPS information (synchronous).
     *
     * @return GPS information.
     */
    GPSInfo gps_info() const;

    /**
     * @brief Get the current battery status (synchronous).
     */
    Battery battery() const;

    /**
     * @brief Get the current flight mode (synchronous).
     *
     * @return Flight mode.
     */
    FlightMode flight_mode() const;

    /**
     * @brief Get the current health status (synchronous).
     *
     * @return Health status.
     */
    Health health() const;

    /**
     * @brief Returns true if the overall health is ok (synchronous).
     *
     * @return True if all health flags are OK.
     */
    bool health_all_ok() const;

    /**
     * @brief Get the RC status (synchronous).
     *
     * @return RC status.
     */
    RCStatus rc_status() const;

    /**
     * @brief Callback type for kinematic (position and velocity) updates.
     */
    typedef std::function<void(PositionVelocityNED)> position_velocity_ned_callback_t;

    /**
     * @brief Subscribe to kinematic (position and velocity) updates (asynchronous).
     *
     * @param callback Function to call with updates.
     */
    void position_velocity_ned_async(position_velocity_ned_callback_t callback);

    /**
     * @brief Callback type for position updates.
     */
    typedef std::function<void(Position)> position_callback_t;

    /**
     * @brief Subscribe to position updates (asynchronous).
     *
     * @param callback Function to call with updates.
     */
    void position_async(position_callback_t callback);

    /**
     * @brief Subscribe to home position updates (asynchronous).
     *
     * @param callback Function to call with updates.
     */
    void home_position_async(position_callback_t callback);

    /**
     * @brief Callback type for in-air updates.
     *
     * @param in_air true if in-air (flying) and not on-ground (landed).
     */
    typedef std::function<void(bool in_air)> in_air_callback_t;

    /**
     * @brief Callback for mavlink status text updates.
     *
     * @param status text with message type and text.
     */
    typedef std::function<void(StatusText status_text)> status_text_callback_t;

    /**
     * @brief Subscribe to in-air updates (asynchronous).
     *
     * @param callback Function to call with updates.
     */
    void in_air_async(in_air_callback_t callback);

    /**
     * @brief Subscribe to status text updates (asynchronous).
     *
     * @param callback Function to call with updates.
     */
    void status_text_async(status_text_callback_t callback);

    /**
     * @brief Callback type for armed updates (asynchronous).
     *
     * @param armed true if armed (motors spinning).
     */
    typedef std::function<void(bool armed)> armed_callback_t;

    /**
     * @brief Subscribe to armed updates (asynchronous).
     *
     * Note that armed updates are limited to 1Hz.
     *
     * @param callback Function to call with updates.
     */
    void armed_async(armed_callback_t callback);

    /**
     * @brief Callback type for attitude updates in quaternion.
     *
     * @param quaternion Attitude quaternion.
     */
    typedef std::function<void(Quaternion quaternion)> attitude_quaternion_callback_t;

    /**
     * @brief Subscribe to attitude updates in quaternion (asynchronous).
     *
     * @param callback Function to call with updates.
     */
    void attitude_quaternion_async(attitude_quaternion_callback_t callback);

    /**
     * @brief Callback type for attitude updates in Euler angles.
     *
     * @param euler_angle Attitude Euler angle.
     */
    typedef std::function<void(EulerAngle euler_angle)> attitude_euler_angle_callback_t;

    /**
     * @brief Subscribe to attitude updates in Euler angles (asynchronous).
     *
     * @param callback Function to call with updates.
     */
    void attitude_euler_angle_async(attitude_euler_angle_callback_t callback);

    /**
     * @brief Subscribe to camera attitude updates in quaternion (asynchronous).
     *
     * @param callback Function to call with updates.
     */
    void camera_attitude_quaternion_async(attitude_quaternion_callback_t callback);

    /**
     * @brief Subscribe to camera attitude updates in Euler angles (asynchronous).
     *
     * @param callback Function to call with updates.
     */
    void camera_attitude_euler_angle_async(attitude_euler_angle_callback_t callback);

    /**
     * @brief Callback type for ground speed (NED) updates.
     *
     * @param ground_speed_ned Ground speed (NED).
     */
    typedef std::function<void(GroundSpeedNED ground_speed_ned)> ground_speed_ned_callback_t;

    /**
     * @brief Subscribe to ground speed (NED) updates (asynchronous).
     *
     * @param callback Function to call with updates.
     */
    void ground_speed_ned_async(ground_speed_ned_callback_t callback);

    /**
     * @brief Callback type for GPS information updates.
     *
     * @param gps_info GPS information.
     */
    typedef std::function<void(GPSInfo gps_info)> gps_info_callback_t;

    /**
     * @brief Subscribe to GPS information updates (asynchronous).
     *
     * @param callback Function to call with updates.
     */
    void gps_info_async(gps_info_callback_t callback);

    /**
     * @brief Callback type for battery status updates.
     *
     * @param battery Battery status.
     */
    typedef std::function<void(Battery battery)> battery_callback_t;

    /**
     * @brief Subscribe to battery status updates (asynchronous).
     *
     * @param callback Function to call with updates.
     */
    void battery_async(battery_callback_t callback);

    /**
     * @brief Callback type for flight mode updates.
     *
     * @param flight_mode Flight mode.
     */
    typedef std::function<void(FlightMode flight_mode)> flight_mode_callback_t;

    /**
     * @brief Subscribe to flight mode updates (asynchronous).
     *
     * Note that flight mode updates are limited to 1Hz.
     *
     * @param callback Function to call with updates.
     */
    void flight_mode_async(flight_mode_callback_t callback);

    /**
     * @brief Callback type for health status updates.
     *
     * @param health health flags.
     */
    typedef std::function<void(Health health)> health_callback_t;

    /**
     * @brief Subscribe to health status updates (asynchronous).
     *
     * Note that health status updates are limited to 1Hz.
     *
     * @param callback Function to call with updates.
     */
    void health_async(health_callback_t callback);

    /**
     * @brief Callback type for health status updates.
     *
     * @param health_all_ok If all health flags are ok.
     */
    typedef std::function<void(bool health_all_ok)> health_all_ok_callback_t;

    /**
     * @brief Subscribe to overall health status updates (asynchronous).
     *
     * Note that overall health status updates are limited to 1Hz.
     *
     * @param callback Function to call with updates.
     */
    void health_all_ok_async(health_all_ok_callback_t callback);

    /**
     * @brief Callback type for RC status updates.
     *
     * @param rc_status RC status.
     */
    typedef std::function<void(RCStatus rc_status)> rc_status_callback_t;

    /**
     * @brief Subscribe to RC status updates (asynchronous).
     *
     * @param callback Function to call with updates.
     */
    void rc_status_async(rc_status_callback_t callback);

    /**
     * @brief Copy constructor (object is not copyable).
     */
    Telemetry(const Telemetry &) = delete;

    /**
     * @brief Equality operator (object is not copyable).
     */
    const Telemetry &operator=(const Telemetry &) = delete;

private:
    /** @private Underlying implementation, set at instantiation */
    std::unique_ptr<TelemetryImpl> _impl;
};

/**
 * @brief Equal operator to compare two `Telemetry::PositionVelocityNED` objects.
 *
 * @return `true` if items are equal.
 */
bool operator==(const Telemetry::PositionVelocityNED &lhs,
                const Telemetry::PositionVelocityNED &rhs);

/**
 * @brief Equal operator to compare two `Telemetry::Position` objects.
 *
 * @return `true` if items are equal.
 */
bool operator==(const Telemetry::Position &lhs, const Telemetry::Position &rhs);

/**
 * @brief Stream operator to print information about a `Telemetry::Position`.
 *
 * @return A reference to the stream.
 */
std::ostream &operator<<(std::ostream &str, Telemetry::Position const &position);

/**
 * @brief Stream operator to print information about a `Telemetry::PositionNED`.
 *
 * @return A reference to the stream.
 */
std::ostream &operator<<(std::ostream &str, Telemetry::PositionNED const &position_ned);

/**
 * @brief Stream operator to print information about a `Telemetry::VelocityNED`.
 *
 * @return A reference to the stream.
 */
std::ostream &operator<<(std::ostream &str, Telemetry::VelocityNED const &velocity_ned);

/**
 * @brief Stream operator to print information about a `Telemetry::PositionVelocityNED`.
 *
 * @return A reference to the stream.
 */
std::ostream &operator<<(std::ostream &str,
                         Telemetry::PositionVelocityNED const &position_velocity_ned);

/**
 * @brief Equal operator to compare two `Telemetry::Health` objects.
 *
 * @return `true` if items are equal.
 */
bool operator==(const Telemetry::Health &lhs, const Telemetry::Health &rhs);

/**
 * @brief Stream operator to print information about a `Telemetry::Health`.
 *
 * @return A reference to the stream.
 */
std::ostream &operator<<(std::ostream &str, Telemetry::Health const &health);

/**
 * @brief Equal operator to compare two `Telemetry::GPSInfo` objects.
 *
 * @return `true` if items are equal.
 */
bool operator==(const Telemetry::GPSInfo &lhs, const Telemetry::GPSInfo &rhs);

/**
 * @brief Stream operator to print information about a `Telemetry::GPSInfo`.
 *
 * @return A reference to the stream.
 */
std::ostream &operator<<(std::ostream &str, Telemetry::GPSInfo const &gps_info);

/**
 * @brief Equal operator to compare two `Telemetry::Battery` objects.
 *
 * @return `true` if items are equal.
 */
bool operator==(const Telemetry::Battery &lhs, const Telemetry::Battery &rhs);

/**
 * @brief Stream operator to print information about a `Telemetry::Battery`.
 *
 * @return A reference to the stream.
 */
std::ostream &operator<<(std::ostream &str, Telemetry::Battery const &battery);

/**
 * @brief Equal operator to compare two `Telemetry::Quaternion` objects.
 *
 * @return `true` if items are equal.
 */
bool operator==(const Telemetry::Quaternion &lhs, const Telemetry::Quaternion &rhs);

/**
 * @brief Stream operator to print information about a `Telemetry::Quaternion`.
 *
 * @return A reference to the stream.
 */
std::ostream &operator<<(std::ostream &str, Telemetry::Quaternion const &quaternion);

/**
 * @brief Equal operator to compare two `Telemetry::EulerAngle` objects.
 *
 * @return `true` if items are equal.
 */
bool operator==(const Telemetry::EulerAngle &lhs, const Telemetry::EulerAngle &rhs);

/**
 * @brief Stream operator to print information about a `Telemetry::EulerAngle`.
 *
 * @return A reference to the stream.
 */
std::ostream &operator<<(std::ostream &str, Telemetry::EulerAngle const &euler_angle);

/**
 * @brief Equal operator to compare two `Telemetry::GroundSpeedNED` objects.
 *
 * @return `true` if items are equal.
 */
bool operator==(const Telemetry::GroundSpeedNED &lhs, const Telemetry::GroundSpeedNED &rhs);

/**
 * @brief Stream operator to print information about a `Telemetry::GroundSpeedNED`.
 *
 * @return A reference to the stream.
 */
std::ostream &operator<<(std::ostream &str, Telemetry::GroundSpeedNED const &ground_speed);

/**
 * @brief Equal operator to compare two `Telemetry::RCStatus` objects.
 *
 * @return `true` if items are equal.
 */
bool operator==(const Telemetry::RCStatus &lhs, const Telemetry::RCStatus &rhs);

/**
 * @brief Stream operator to print information about a `Telemetry::RCStatus`.
 *
 * @return A reference to the stream.
 */
std::ostream &operator<<(std::ostream &str, Telemetry::RCStatus const &rc_status);

/**
 * @brief Stream operator to print information about a `Telemetry::StatusText`.
 *
 * @returns A reference to the stream.
 */
std::ostream &operator<<(std::ostream &str, Telemetry::StatusText const &status_text);

} // namespace dronecode_sdk<|MERGE_RESOLUTION|>--- conflicted
+++ resolved
@@ -131,11 +131,7 @@
 
     /**
      * @brief Status Text information type.
-<<<<<<< HEAD
-     */
-=======
-    */
->>>>>>> f8d20ca2
+     */
     struct StatusText {
         /**
          * @brief Status Types.
@@ -148,11 +144,7 @@
             INFO, /**< @brief Message type is an information or other. */
             WARNING, /**< @brief Message type is a warning. */
             CRITICAL /**< @brief Message type is critical. */
-<<<<<<< HEAD
-        } type;  /**< @brief Status Text type. */
-=======
         } type; /**< @brief Message type. */
->>>>>>> f8d20ca2
         std::string text; /**< @brief Mavlink status message. */
     };
 
